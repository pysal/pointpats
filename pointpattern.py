--- conflicted
+++ resolved
@@ -72,15 +72,19 @@
         self.df = pd.DataFrame(points)
         n, p = self.df.shape
         self._n_marks = p - 2
-        if names is None and coord_names is None:
-            col_names = coord_names = ['x', 'y']
+        if coord_names is None:
+            if names is not None:
+                coord_names = names[:2]
+            else:
+                coord_names = ['x', 'y']
+        if names is None:
+            col_names = coord_names
             if p > 2:
                 for m in xrange(2, p):
                     col_names.append("mark_{}".format(m-2))
             coord_names = coord_names[:2]
         else:
             col_names = names
-            coord_names = coord_names
 
         self.coord_names = coord_names
         self._x, self._y = coord_names
@@ -423,7 +427,6 @@
         cnames = self.coord_names
         return[PointPattern(pp, names=names, coord_names=cnames) for pp in pps]
 
-<<<<<<< HEAD
     def unique(self):
         """ Remove duplicate points in the point pattern.
 
@@ -451,7 +454,7 @@
         unique_df = self.df.drop_duplicates()
         return PointPattern(unique_df, names=names, coord_names=coord_names,
                             window=window)
-=======
+
     def superimpose(self, point_pattern):
         """Returns a superimposed point pattern.
 
@@ -489,7 +492,6 @@
         pp = pd.concat((self.df, point_pattern.df))
         pp = pp.drop_duplicates()
         return PointPattern(pp, names=names_pp1, coord_names=cnames_pp1)
->>>>>>> 87831470
 
     # Pandas facade
     def _facade(self):
