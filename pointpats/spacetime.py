--- conflicted
+++ resolved
@@ -628,9 +628,6 @@
           (k, k) with rows and columns randomly shuffled.
     """
     np.random.shuffle(ids)
-<<<<<<< HEAD
-    return X[ids, :][:, ids]
-=======
     return X[ids, :][:, ids]
 
 
@@ -1498,5 +1495,4 @@
     time_series = pandas.to_datetime(df[column], format=fmt)
     min_time = time_series.min()
     time_int = time_series.appy(lambda x: x - min_time)
-    return time_int.dt.days
->>>>>>> bcb3df24
+    return time_int.dt.days